--- conflicted
+++ resolved
@@ -331,16 +331,13 @@
           map(0x34, MINECRAFT_1_19, false),
           map(0x37, MINECRAFT_1_19_1, false));
       clientbound.register(SystemChat.class, SystemChat::new,
-<<<<<<< HEAD
           map(0x5F, MINECRAFT_1_19, true),
           map(0x62, MINECRAFT_1_19_1, true));
       clientbound.register(PlayerChatCompletion.class, PlayerChatCompletion::new,
           StateRegistry.map(0x15, MINECRAFT_1_19_1, true));
-=======
-          map(0x5F, MINECRAFT_1_19, true));
       clientbound.register(ServerData.class, ServerData::new,
-          map(0x3F, MINECRAFT_1_19, false));
->>>>>>> 6be344d9
+          map(0x3F, MINECRAFT_1_19, false),
+          map(0x42, MINECRAFT_1_19_1, false));
     }
   },
   LOGIN {
