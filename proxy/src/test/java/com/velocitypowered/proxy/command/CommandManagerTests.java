--- conflicted
+++ resolved
@@ -111,18 +111,6 @@
   }
 
   @Test
-<<<<<<< HEAD
-=======
-  void testDeprecatedRegister() {
-    VelocityCommandManager manager = createManager();
-    Command command = new NoopDeprecatedCommand();
-
-    manager.register("foo", command);
-    assertTrue(manager.hasCommand("foO"));
-  }
-
-  @Test
->>>>>>> 72d47b5a
   void testBrigadierExecute() {
     VelocityCommandManager manager = createManager();
     AtomicBoolean executed = new AtomicBoolean(false);
@@ -167,16 +155,10 @@
     assertTrue(manager.executeImmediately(MockCommandSource.INSTANCE, "buy 14").join());
     assertTrue(checkedRequires.compareAndSet(true, false));
     assertTrue(executed.get());
-<<<<<<< HEAD
     assertTrue(manager.execute(MockCommandSource.INSTANCE, "buy 9").join(),
             "Invalid arg returns false");
     assertTrue(manager.executeImmediately(MockCommandSource.INSTANCE, "buy 12 bananas")
         .join());
-=======
-    assertTrue(manager.execute(MockCommandSource.INSTANCE, "buy 9"),
-            "Invalid arg returns false");
-    assertTrue(manager.executeImmediately(MockCommandSource.INSTANCE, "buy 12 bananas"));
->>>>>>> 72d47b5a
     assertTrue(checkedRequires.get());
   }
 
@@ -355,19 +337,6 @@
     assertEquals(
             ImmutableList.of("11", "13", "17"),
             manager.offerSuggestions(MockCommandSource.INSTANCE, "rAW bar ").join());
-<<<<<<< HEAD
-=======
-    assertEquals(
-            ImmutableList.of("boo", "scary"),
-            manager.offerSuggestions(MockCommandSource.INSTANCE, "deprecated ").join());
-    assertTrue(manager.offerSuggestions(MockCommandSource.INSTANCE, "deprecated")
-            .join().isEmpty());
-    assertEquals(
-            ImmutableList.of("123", "456"),
-            manager.offerSuggestions(MockCommandSource.INSTANCE, "deprEcated foo").join());
-    assertTrue(manager.offerSuggestions(MockCommandSource.INSTANCE, "deprecated foo 789 ")
-            .join().isEmpty());
->>>>>>> 72d47b5a
   }
 
   @Test
